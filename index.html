<!DOCTYPE html>
<html>
  <head>
    <meta charset="UTF-8" />
    <meta name="viewport" content="width=device-width" />
    <title>Practice Recorder</title>

    <link rel="icon" href="assets/favicon.ico" />
    <link rel="stylesheet" href="assets/style.css" />
  </head>
  <body>
    <h1>Practice Recorder</h1>
    <div class="container text-center" id="main">
      <div class="row">
        <div class="col">
          <i id="record" class="bi bi-record-circle" style="display:inline-block"></i>
          <i id="recording" class="bi bi-record-circle blinking" style="display:none"></i>
          <i id="play" class="bi bi-play-circle" style="display:none"></i>
          <i id="playing" class="bi bi-play-circle blinking" style="display:none"></i>
        </div>
      </div>
      <div class="row">
        <div class="col-4">
          Playback Speed:
        </div>
        <div class="col input-group">
          <button class="btn" id="playback-minus" type="button" tabindex="-1">-</button>
          <input type="text" class="form-control" id="playback-numer" value="1" pattern="[0-9]*" tabindex="1">
          <span class="input-group-text">/</span>
          <input type="text" class="form-control" id="playback-denom" value="4" pattern="[0-9]*" tabindex="2">
          <button class="btn" id="playback-plus" type="button" tabindex="-1">+</button>
        </div>
      </div>

      <div class="row">
        <div class="container">
          <div class="row">
            <div class="col-4">
              Recording Metronome:
            </div>
            <div class="col input-group form-check form-switch">
              <input class="form-check-input" id="rec-metronome-enabled" type="checkbox" role="switch" data-bs-toggle="collapse" data-bs-target="#recordingMetronome" tabindex="3" checked>
            </div>
            <div class="col-4">
              Playback Metronome:
            </div>
            <div class="col input-group form-check form-switch">
              <input class="form-check-input" id="play-metronome-enabled" type="checkbox" role="switch" data-bs-toggle="collapse" data-bs-target="#playbackMetronome" tabindex="4" checked>
            </div>
          </div>
          <div class="row">
            <div class="col">
              <div class="collapse show" id="recordingMetronome">
                <div class="card card-body">
                  <div class="container">
                    <div class="row">
                      <div class="col-5">
                        BPM:
                      </div>
                      <div class="col input-group">
                        <button class="btn" id="rec-bpm-minus" type="button" tabindex="-1">-</button>
                        <input type="text" class="form-control" id="rec-bpm-val" value="60" pattern="[0-9]*" tabindex="5">
                        <button class="btn" id="rec-bpm-plus" type="button" tabindex="-1">+</button>
                      </div>
                    </div>
                    <div class="row">
                      <div class="col-5">
                        Subdivisions:
                      </div>
                      <div class="col input-group">
                        <button class="btn" id="rec-subdivisions-minus" type="button" tabindex="-1">-</button>
                        <input type="text" class="form-control" id="rec-subdivisions-val" value="1" pattern="[0-9]*" tabindex="7">
                        <button class="btn" id="rec-subdivisions-plus" type="button" tabindex="-1">+</button>
                      </div>
                    </div>
                    <div class="row">
                      <div class="col-5">
                        Count Off:
                      </div>
                      <div class="col input-group">
                        <button class="btn" id="rec-count-off-minus" type="button" tabindex="-1">-</button>
                        <input type="text" class="form-control" id="rec-count-off-val" value="0" pattern="[0-9]*" tabindex="9">
                        <button class="btn" id="rec-count-off-plus" type="button" tabindex="-1">+</button>
                      </div>
                    </div>
                    <div class="row">
                      <div class="col-5">
                        Volume:
                      </div>
                      <div class="col input-group">
                        <button class="btn" id="rec-volume-minus" type="button" tabindex="-1">-</button>
                        <input type="range" class="form-range form-control" id="rec-volume" min="0" max="5" value="1" step="0.25">
                        <button class="btn" id="rec-volume-plus" type="button" tabindex="-1">+</button>
                      </div>
                    </div>
                  </div>
                </div>
              </div>
            </div>
            <div class="col">
              <div class="collapse show" id="playbackMetronome">
                <div class="card card-body">
                  <div class="container">
                    <div class="row">
                      <div class="col-5">
                        BPM:
                      </div>
                      <div class="col input-group">
                        <button class="btn" id="play-bpm-minus" type="button" tabindex="-1">-</button>
                        <input type="text" class="form-control" id="play-bpm-val" value="60" pattern="[0-9]*" tabindex="6">
                        <button class="btn" id="play-bpm-plus" type="button" tabindex="-1">+</button>
                      </div>
                    </div>
                    <div class="row">
                      <div class="col-5">
                        Subdivisions:
                      </div>
                      <div class="col input-group">
                        <button class="btn" id="play-subdivisions-minus" type="button" tabindex="-1">-</button>
                        <input type="text" class="form-control" id="play-subdivisions-val" value="1" pattern="[0-9]*" tabindex="7">
                        <button class="btn" id="play-subdivisions-plus" type="button" tabindex="-1">+</button>
                      </div>
                    </div>
                    <div class="row">
                      <div class="col-5">
                        Latency Compensation:
                      </div>
                      <div class="col input-group">
                        <button class="btn" id="play-latency-minus" type="button" tabindex="-1">-</button>
                        <input type="text" class="form-control" id="play-latency-val" value="-75" pattern="[0-9]*" tabindex="9">
                        <button class="btn" id="play-latency-plus" type="button" tabindex="-1">+</button>
                      </div>
                    </div>
                    <div class="row">
                      <div class="col-5">
                        Volume:
                      </div>
                      <div class="col input-group">
                        <button class="btn" id="play-volume-minus" type="button" tabindex="-1">-</button>
                        <input type="range" class="form-range form-control" id="play-volume" min="0" max="5" value="1" step="0.25">
                        <button class="btn" id="play-volume-plus" type="button" tabindex="-1">+</button>
                      </div>
                    </div>
                  </div>
                </div>
              </div>
            </div>
          </div>
        </div>
      </div>
<<<<<<< HEAD
      <!-- Audio Visualization Section -->
      <div class="row visualization-section">
        <div class="col">
          <h5 class="mb-3">Audio Visualization</h5>
          <canvas id="waveform-canvas" width="800" height="200"></canvas>
        </div>
=======
      <div>
        <button class="btn" id="download" type="button">Download</button>
>>>>>>> af548216
      </div>
    </div>
    <script src="https://cdn.jsdelivr.net/npm/bootstrap@5.3.7/dist/js/bootstrap.bundle.min.js" integrity="sha384-ndDqU0Gzau9qJ1lfW4pNLlhNTkCfHzAVBReH9diLvGRem5+R9g2FzA8ZGN954O5Q" crossorigin="anonymous"></script>
    <script src="src/main.ts" type="module"></script>
  </body>
</html><|MERGE_RESOLUTION|>--- conflicted
+++ resolved
@@ -147,18 +147,16 @@
             </div>
           </div>
         </div>
+        <div>
+          <button class="btn" id="download" type="button">Download</button>
+        </div>
       </div>
-<<<<<<< HEAD
       <!-- Audio Visualization Section -->
       <div class="row visualization-section">
         <div class="col">
           <h5 class="mb-3">Audio Visualization</h5>
           <canvas id="waveform-canvas" width="800" height="200"></canvas>
         </div>
-=======
-      <div>
-        <button class="btn" id="download" type="button">Download</button>
->>>>>>> af548216
       </div>
     </div>
     <script src="https://cdn.jsdelivr.net/npm/bootstrap@5.3.7/dist/js/bootstrap.bundle.min.js" integrity="sha384-ndDqU0Gzau9qJ1lfW4pNLlhNTkCfHzAVBReH9diLvGRem5+R9g2FzA8ZGN954O5Q" crossorigin="anonymous"></script>
